// Copyright (c) Harel Safra
// SPDX-License-Identifier: MPL-2.0

package provider

import (
	"errors"
	as "github.com/aerospike/aerospike-client-go/v7"
	astypes "github.com/aerospike/aerospike-client-go/v7/types"
<<<<<<< HEAD
	"strconv"
	"strings"
=======
>>>>>>> 06b185b8
)

type asCapabilities int

const (
	SetLevelTTL asCapabilities = 7
)

func namespaceExists(conn as.ClientIfc, namespace string) bool {
	key, _ := as.NewKey(namespace, "dummy", "dummy")

	_, err := conn.Get(nil, key)

	return !err.Matches(astypes.INVALID_NAMESPACE)
<<<<<<< HEAD
}

func sendInfoCommand(conn as.ClientIfc, command string) (map[string]string, error) {
	var err error
	var node *as.Node
	node, err = conn.Cluster().GetRandomNode()
	if err != nil {
		return nil, err
	}

	policy := as.NewInfoPolicy()
	requestRetVal, err := node.RequestInfo(policy, command)

	// iterate over requestRetVal, if the value has the substring ERROR in it then retrun the error into err
	for cmd, value := range requestRetVal {
		if strings.Contains(value, "ERROR") {
			err = errors.New("Error in request: " + cmd + " error was: " + value)
		}
	}

	return requestRetVal, err
}

// check is the capability is supported in the aerospike version we're connected to
func supportsCapability(conn as.ClientIfc, capability asCapabilities) (bool, error) {

	serverBuild, err := sendInfoCommand(conn, "build")
	if err != nil {
		return false, err
	}
	serverMajorVersion, err := strconv.Atoi(serverBuild["build"][0:1])
	if err != nil {
		panic(err)
	}

	switch capability {
	case SetLevelTTL:
		return serverMajorVersion >= int(SetLevelTTL), nil
	}

	return false, nil
=======
>>>>>>> 06b185b8
}<|MERGE_RESOLUTION|>--- conflicted
+++ resolved
@@ -4,14 +4,8 @@
 package provider
 
 import (
-	"errors"
 	as "github.com/aerospike/aerospike-client-go/v7"
 	astypes "github.com/aerospike/aerospike-client-go/v7/types"
-<<<<<<< HEAD
-	"strconv"
-	"strings"
-=======
->>>>>>> 06b185b8
 )
 
 type asCapabilities int
@@ -26,48 +20,4 @@
 	_, err := conn.Get(nil, key)
 
 	return !err.Matches(astypes.INVALID_NAMESPACE)
-<<<<<<< HEAD
-}
-
-func sendInfoCommand(conn as.ClientIfc, command string) (map[string]string, error) {
-	var err error
-	var node *as.Node
-	node, err = conn.Cluster().GetRandomNode()
-	if err != nil {
-		return nil, err
-	}
-
-	policy := as.NewInfoPolicy()
-	requestRetVal, err := node.RequestInfo(policy, command)
-
-	// iterate over requestRetVal, if the value has the substring ERROR in it then retrun the error into err
-	for cmd, value := range requestRetVal {
-		if strings.Contains(value, "ERROR") {
-			err = errors.New("Error in request: " + cmd + " error was: " + value)
-		}
-	}
-
-	return requestRetVal, err
-}
-
-// check is the capability is supported in the aerospike version we're connected to
-func supportsCapability(conn as.ClientIfc, capability asCapabilities) (bool, error) {
-
-	serverBuild, err := sendInfoCommand(conn, "build")
-	if err != nil {
-		return false, err
-	}
-	serverMajorVersion, err := strconv.Atoi(serverBuild["build"][0:1])
-	if err != nil {
-		panic(err)
-	}
-
-	switch capability {
-	case SetLevelTTL:
-		return serverMajorVersion >= int(SetLevelTTL), nil
-	}
-
-	return false, nil
-=======
->>>>>>> 06b185b8
 }