--- conflicted
+++ resolved
@@ -4,25 +4,12 @@
 #  roles     = ["role21", "role22"]
 #}
 #
-resource "aerospike_user" "test3" {
- user_name = "test3"
- password  = "test3"
- roles     = ["role1"]
-}
+#resource "aerospike_user" "test3" {
+# user_name = "test3"
+# password  = "test3"
+# roles     = ["role1"]
+#}
 
-
-<<<<<<< HEAD
-resource "aerospike_role" "role1" {
-  role_name = "role1"
-  privileges = [
-    {
-      privilege = "read"
-      namespace = "aerospike"
-      set       = "set"
-    }
-  ]
-}
-=======
 # resource "aerospike_role" "role1" {
 #   role_name = "role1"
 #   privileges = [
@@ -33,7 +20,6 @@
 #     }
 #   ]
 # }
->>>>>>> 0f3a11ae
 
 #resource "aerospike_role" "role2" {
 #  role_name = "role2"
